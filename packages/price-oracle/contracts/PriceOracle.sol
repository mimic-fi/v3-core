--- conflicted
+++ resolved
@@ -85,24 +85,6 @@
     }
 
     /**
-<<<<<<< HEAD
-     * @dev Initializes the price oracle
-=======
-     * @dev Initializes the price oracle. It does call upper contracts initializers.
->>>>>>> eb0395db
-     * @param _authorizer Address of the authorizer to be set
-     * @param _signer Address of the initial allowed signer
-     * @param _pivot Address of the token to be used as the pivot
-     * @param _feeds List of feeds to be initialized with
-     */
-    function __PriceOracle_init(address _authorizer, address _signer, address _pivot, FeedData[] memory _feeds)
-        internal
-        onlyInitializing
-    {
-        __PriceOracle_init(_authorizer, _signer, _pivot, _feeds);
-    }
-
-    /**
      * @dev Initializes the price oracle. It does call upper contracts initializers.
      * @param _authorizer Address of the authorizer to be set
      * @param _signer Address of the initial allowed signer
