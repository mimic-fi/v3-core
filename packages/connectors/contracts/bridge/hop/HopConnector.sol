// SPDX-License-Identifier: GPL-3.0-or-later
// This program is free software: you can redistribute it and/or modify
// it under the terms of the GNU General Public License as published by
// the Free Software Foundation, either version 3 of the License, or
// (at your option) any later version.

// This program is distributed in the hope that it will be useful,
// but WITHOUT ANY WARRANTY; without even the implied warranty of
// MERCHANTABILITY or FITNESS FOR A PARTICULAR PURPOSE.  See the
// GNU General Public License for more details.

// You should have received a copy of the GNU General Public License
// along with this program.  If not, see <http://www.gnu.org/licenses/>.

pragma solidity ^0.8.0;

import '@openzeppelin/contracts/token/ERC20/IERC20.sol';
import '@openzeppelin/contracts/token/ERC20/extensions/IERC20Metadata.sol';

import '@mimic-fi/v3-helpers/contracts/math/FixedPoint.sol';
import '@mimic-fi/v3-helpers/contracts/utils/Denominations.sol';
import '@mimic-fi/v3-helpers/contracts/utils/ERC20Helpers.sol';
import '@mimic-fi/v3-helpers/contracts/utils/IWrappedNativeToken.sol';

import './IHopL2AMM.sol';
import './IHopL1Bridge.sol';
import '../../interfaces/bridge/IHopConnector.sol';

/**
 * @title HopConnector
 * @dev Interfaces with Hop Exchange to bridge tokens
 */
contract HopConnector is IHopConnector {
    using FixedPoint for uint256;
    using Denominations for address;

    // Ethereum mainnet chain ID = 1
    uint256 private constant MAINNET_CHAIN_ID = 1;

    // Goerli chain ID = 5
    uint256 private constant GOERLI_CHAIN_ID = 5;

    // Wrapped native token reference
    address public immutable override wrappedNativeToken;

    /**
     * @dev Initializes the HopConnector contract
     * @param _wrappedNativeToken Address of the wrapped native token
     */
    constructor(address _wrappedNativeToken) {
        wrappedNativeToken = _wrappedNativeToken;
    }

    /**
     * @dev It allows receiving native token transfers
     */
    receive() external payable {
        // solhint-disable-previous-line no-empty-blocks
    }

    /**
     * @dev Executes a bridge of assets using Hop Exchange
     * @param chainId ID of the destination chain
     * @param token Address of the token to be bridged
     * @param amount Amount of tokens to be bridged
     * @param minAmountOut Minimum amount of tokens willing to receive on the destination chain
     * @param recipient Address that will receive the tokens on the destination chain
     * @param bridge Address of the bridge component (i.e. hopBridge or hopAMM)
     * @param deadline Deadline to be used when bridging to L2 in order to swap the corresponding hToken
     * @param relayer Only used when transferring from L1 to L2 if a 3rd party is relaying the transfer on the user's behalf
     * @param fee Fee to be sent to the bridge based on the source and destination chain (i.e. relayerFee or bonderFee)
     */
    function execute(
        uint256 chainId,
        address token,
        uint256 amount,
        uint256 minAmountOut,
        address recipient,
        address bridge,
        uint256 deadline,
        address relayer,
        uint256 fee
    ) external override {
        if (block.chainid == chainId) revert HopBridgeSameChain(chainId);
        if (recipient == address(0)) revert HopBridgeRecipientZero();

        bool toL2 = !_isL1(chainId);
        bool fromL1 = _isL1(block.chainid);
        uint256 preBalance = IERC20(token).balanceOf(address(this));

        if (fromL1 && toL2)
            _bridgeFromL1ToL2(chainId, token, amount, minAmountOut, recipient, bridge, deadline, relayer, fee);
        else if (!fromL1 && toL2) {
            if (relayer != address(0)) revert HopBridgeRelayerNotNeeded();
            _bridgeFromL2ToL2(chainId, token, amount, minAmountOut, recipient, bridge, deadline, fee);
        } else if (!fromL1 && !toL2) {
            if (deadline != 0) revert HopBridgeDeadlineNotNeeded();
            _bridgeFromL2ToL1(chainId, token, amount, minAmountOut, recipient, bridge, fee);
        } else revert HopBridgeOpNotSupported();

        uint256 postBalance = IERC20(token).balanceOf(address(this));
<<<<<<< HEAD
        bool isPostBalanceUnexpected = postBalance < preBalance - amountIn;
        if (isPostBalanceUnexpected) revert HopBridgeBadPostTokenBalance(postBalance, preBalance, amountIn);
=======
        bool isPostBalanceUnexpected = postBalance < preBalance - amount;
        if (isPostBalanceUnexpected) revert HopBridgeBadPostTokenBalance(postBalance, preBalance, amount);
>>>>>>> c6b8f6e5
    }

    /**
     * @dev Bridges assets from L1 to L2
     * @param chainId ID of the destination chain
     * @param token Address of the token to be bridged
     * @param amount Amount of tokens to be bridged
     * @param minAmountOut Minimum amount of tokens willing to receive on the destination chain
     * @param recipient Address that will receive the tokens on the destination chain
     * @param hopBridge Address of the Hop bridge corresponding to the token to be bridged
     * @param deadline Deadline to be applied on L2 when swapping the hToken for the token to be bridged
     * @param relayer Only used if a 3rd party is relaying the transfer on the user's behalf
     * @param relayerFee Only used if a 3rd party is relaying the transfer on the user's behalf
     */
    function _bridgeFromL1ToL2(
        uint256 chainId,
        address token,
        uint256 amount,
        uint256 minAmountOut,
        address recipient,
        address hopBridge,
        uint256 deadline,
        address relayer,
        uint256 relayerFee
    ) internal {
        if (deadline <= block.timestamp) revert HopBridgePastDeadline(deadline, block.timestamp);

        uint256 value = _unwrapOrApproveTokens(hopBridge, token, amount);
        IHopL1Bridge(hopBridge).sendToL2{ value: value }(
            chainId,
            recipient,
            amount,
            minAmountOut,
            deadline,
            relayer,
            relayerFee
        );
    }

    /**
     * @dev Bridges assets from L2 to L1
     * @param chainId ID of the destination chain
     * @param token Address of the token to be bridged
     * @param amount Amount of tokens to be bridged
     * @param minAmountOut Minimum amount of tokens willing to receive on the destination chain
     * @param recipient Address that will receive the tokens on the destination chain
     * @param hopAMM Address of the Hop AMM corresponding to the token to be bridged
     * @param bonderFee Must be computed using the Hop SDK or API
     */
    function _bridgeFromL2ToL1(
        uint256 chainId,
        address token,
        uint256 amount,
        uint256 minAmountOut,
        address recipient,
        address hopAMM,
        uint256 bonderFee
    ) internal {
        uint256 value = _unwrapOrApproveTokens(hopAMM, token, amount);
        // No destination min amount nor deadline needed since there is no AMM on L1
        IHopL2AMM(hopAMM).swapAndSend{ value: value }(
            chainId,
            recipient,
            amount,
            bonderFee,
            minAmountOut,
            block.timestamp,
            0,
            0
        );
    }

    /**
     * @dev Bridges assets from L2 to L2
     * @param chainId ID of the destination chain
     * @param token Address of the token to be bridged
     * @param amount Amount of tokens to be bridged
     * @param minAmountOut Minimum amount of tokens willing to receive on the destination chain
     * @param recipient Address that will receive the tokens on the destination chain
     * @param hopAMM Address of the Hop AMM corresponding to the token to be bridged
     * @param deadline Deadline to be applied on the destination L2 when swapping the hToken for the token to be bridged
     * @param bonderFee Must be computed using the Hop SDK or API
     */
    function _bridgeFromL2ToL2(
        uint256 chainId,
        address token,
        uint256 amount,
        uint256 minAmountOut,
        address recipient,
        address hopAMM,
        uint256 deadline,
        uint256 bonderFee
    ) internal {
        if (deadline <= block.timestamp) revert HopBridgePastDeadline(deadline, block.timestamp);

        uint256 intermediateMinAmountOut = amount - ((amount - minAmountOut) / 2);
        IHopL2AMM(hopAMM).swapAndSend{ value: _unwrapOrApproveTokens(hopAMM, token, amount) }(
            chainId,
            recipient,
            amount,
            bonderFee,
            intermediateMinAmountOut,
            block.timestamp,
            minAmountOut,
            deadline
        );
    }

    /**
     * @dev Unwraps or approves the given amount of tokens depending on the token being bridged
     * @param bridge Address of the bridge component to approve the tokens to
     * @param token Address of the token to be bridged
     * @param amount Amount of tokens to be bridged
     * @return value Value that must be used to perform a bridge op
     */
    function _unwrapOrApproveTokens(address bridge, address token, uint256 amount) internal returns (uint256 value) {
        if (token == wrappedNativeToken) {
            value = amount;
            IWrappedNativeToken(token).withdraw(amount);
        } else {
            value = 0;
            ERC20Helpers.approve(token, bridge, amount);
        }
    }

    /**
     * @dev Tells if a chain ID refers to L1 or not: currently only Ethereum Mainnet or Goerli
     * @param chainId ID of the chain being queried
     */
    function _isL1(uint256 chainId) internal pure returns (bool) {
        return chainId == MAINNET_CHAIN_ID || chainId == GOERLI_CHAIN_ID;
    }
}<|MERGE_RESOLUTION|>--- conflicted
+++ resolved
@@ -99,13 +99,8 @@
         } else revert HopBridgeOpNotSupported();
 
         uint256 postBalance = IERC20(token).balanceOf(address(this));
-<<<<<<< HEAD
-        bool isPostBalanceUnexpected = postBalance < preBalance - amountIn;
-        if (isPostBalanceUnexpected) revert HopBridgeBadPostTokenBalance(postBalance, preBalance, amountIn);
-=======
         bool isPostBalanceUnexpected = postBalance < preBalance - amount;
         if (isPostBalanceUnexpected) revert HopBridgeBadPostTokenBalance(postBalance, preBalance, amount);
->>>>>>> c6b8f6e5
     }
 
     /**
