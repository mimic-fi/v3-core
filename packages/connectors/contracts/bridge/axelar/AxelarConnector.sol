--- conflicted
+++ resolved
@@ -61,35 +61,20 @@
      * @param amount Amount of tokens to be bridged
      * @param recipient Address that will receive the tokens on the destination chain
      */
-<<<<<<< HEAD
-    function execute(uint256 chainId, address token, uint256 amountIn, address recipient) external override {
-=======
-    function execute(uint256 chainId, address token, uint256 amount, address recipient) external {
->>>>>>> c6b8f6e5
+    function execute(uint256 chainId, address token, uint256 amount, address recipient) external override {
         if (block.chainid == chainId) revert AxelarBridgeSameChain(chainId);
         if (recipient == address(0)) revert AxelarBridgeRecipientZero();
 
         string memory chainName = _getChainName(chainId);
         string memory symbol = IERC20Metadata(token).symbol();
-<<<<<<< HEAD
-        uint256 preBalance = IERC20(token).balanceOf(address(this));
-
-        ERC20Helpers.approve(token, axelarGateway, amountIn);
-        IAxelarGateway(axelarGateway).sendToken(chainName, Strings.toHexString(recipient), symbol, amountIn);
-
-        uint256 postBalance = IERC20(token).balanceOf(address(this));
-        bool isPostBalanceUnexpected = postBalance < preBalance - amountIn;
-        if (isPostBalanceUnexpected) revert AxelarBridgeBadPostTokenBalance(postBalance, preBalance, amountIn);
-=======
 
         uint256 preBalance = IERC20(token).balanceOf(address(this));
-        ERC20Helpers.approve(token, address(axelarGateway), amount);
-        axelarGateway.sendToken(chainName, Strings.toHexString(recipient), symbol, amount);
+        ERC20Helpers.approve(token, axelarGateway, amount);
+        IAxelarGateway(axelarGateway).sendToken(chainName, Strings.toHexString(recipient), symbol, amount);
 
         uint256 postBalance = IERC20(token).balanceOf(address(this));
         bool isPostBalanceUnexpected = postBalance < preBalance - amount;
         if (isPostBalanceUnexpected) revert AxelarBridgeBadPostTokenBalance(postBalance, preBalance, amount);
->>>>>>> c6b8f6e5
     }
 
     /**
