{
  "name": "@mimic-fi/v3-connectors",
  "version": "0.0.1",
  "license": "GPL-3.0",
  "files": [
    "artifacts/contracts/**/*",
    "!artifacts/contracts/test/*",
    "contracts/**/*",
    "!contracts/test/*"
  ],
  "scripts": {
    "build": "yarn compile",
    "compile": "hardhat compile",
    "lint": "yarn lint:solidity && yarn lint:typescript",
    "lint:solidity": "solhint 'contracts/**/*.sol' --config ../../node_modules/solhint-config-mimic/index.js",
    "lint:typescript": "eslint . --ext .ts",
    "test": "hardhat test",
<<<<<<< HEAD
    "test:mainnet": "yarn test --fork mainnet --block-number 17525323 --chain-id 1",
    "test:polygon": "yarn test --fork polygon --block-number 44153231 --chain-id 137",
    "test:optimism": "yarn test --fork optimism --block-number 105914596 --chain-id 10",
    "test:arbitrum": "yarn test --fork arbitrum --block-number 105116582 --chain-id 42161",
    "test:avalanche": "yarn test --fork avalanche --block-number 31333905 --chain-id 43114",
=======
    "test:mainnet": "yarn test --fork mainnet --block-number 17525323",
    "test:polygon": "yarn test --fork polygon --block-number 44153231",
    "test:optimism": "yarn test --fork optimism --block-number 105914596",
    "test:arbitrum": "yarn test --fork arbitrum --block-number 105116582",
    "test:gnosis": "yarn test --fork gnosis --block-number 28580764",
>>>>>>> edcbf485
    "prepare": "yarn build"
  },
  "dependencies": {
    "solmate": "^6.7.0",
    "@mimic-fi/v3-registry": "0.0.1",
    "@openzeppelin/contracts": "4.7.0"
  },
  "devDependencies": {
    "@nomiclabs/hardhat-ethers": "^2.2.3",
    "@nomiclabs/hardhat-waffle": "2.0.3",
    "@types/chai": "^4.3.5",
    "@types/mocha": "^10.0.1",
    "@types/sinon-chai": "^3.2.3",
    "axios": "^1.4.0",
    "chai": "^4.3.7",
    "eslint-config-mimic": "^0.0.2",
    "ethereum-waffle": "^3.4.4",
    "ethers": "~5.6.0",
    "hardhat": "^2.14.1",
    "hardhat-local-networks-config-plugin": "^0.0.6",
    "mocha": "^10.2.0",
    "solhint-config-mimic": "^0.0.2",
    "ts-node": "^10.9.1",
    "typescript": "~4.3.4"
  },
  "eslintConfig": {
    "extends": "eslint-config-mimic"
  }
}<|MERGE_RESOLUTION|>--- conflicted
+++ resolved
@@ -15,19 +15,12 @@
     "lint:solidity": "solhint 'contracts/**/*.sol' --config ../../node_modules/solhint-config-mimic/index.js",
     "lint:typescript": "eslint . --ext .ts",
     "test": "hardhat test",
-<<<<<<< HEAD
     "test:mainnet": "yarn test --fork mainnet --block-number 17525323 --chain-id 1",
     "test:polygon": "yarn test --fork polygon --block-number 44153231 --chain-id 137",
     "test:optimism": "yarn test --fork optimism --block-number 105914596 --chain-id 10",
     "test:arbitrum": "yarn test --fork arbitrum --block-number 105116582 --chain-id 42161",
+    "test:gnosis": "yarn test --fork gnosis --block-number 28580764 --chain-id 100",
     "test:avalanche": "yarn test --fork avalanche --block-number 31333905 --chain-id 43114",
-=======
-    "test:mainnet": "yarn test --fork mainnet --block-number 17525323",
-    "test:polygon": "yarn test --fork polygon --block-number 44153231",
-    "test:optimism": "yarn test --fork optimism --block-number 105914596",
-    "test:arbitrum": "yarn test --fork arbitrum --block-number 105116582",
-    "test:gnosis": "yarn test --fork gnosis --block-number 28580764",
->>>>>>> edcbf485
     "prepare": "yarn build"
   },
   "dependencies": {
