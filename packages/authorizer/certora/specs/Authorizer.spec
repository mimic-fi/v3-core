import "./General.spec";

using Helpers as helpers;

<<<<<<< HEAD
// METHODS
=======
/************************************************************/
/*****                    METHODS                       *****/
/************************************************************/

>>>>>>> 96705822
methods {
    // Helpers
    function helpers.authParams(address,address,bytes4) external returns (uint256[]) envfree;

<<<<<<< HEAD
    // AuthorizerHarness
    function changePermissions(address,bool,address,bytes4,bool,address bytes4,IAuthorizer.Param[]) external;

=======
>>>>>>> 96705822
    // Authorizer
    function ANYONE() external returns (address) envfree => ALWAYS(0xFFfFfFffFFfffFFfFFfFFFFFffFFFffffFfFFFfF);
    function ANYWHERE() external returns (address) envfree => ALWAYS(0xFFfFfFffFFfffFFfFFfFFFFFffFFFffffFfFFFfF);
    function hasPermissions(address,address) external returns (bool) envfree;
    function hasPermission(address,address,bytes4) external returns (bool) envfree;
    function isAuthorized(address,address,bytes4,uint256[]) external returns (bool) envfree;
    function getPermissionParams(address,address,bytes4) external returns (IAuthorizer.Param[]) envfree;
    function getPermissionsLength(address,address) external returns (uint256) envfree;
}

<<<<<<< HEAD
// DEFINITIONS
=======

/************************************************************/
/*****                  DEFINITIONS                     *****/
/************************************************************/

>>>>>>> 96705822
definition INITIALIZE() returns uint32 = sig:initialize(address[]).selector;
definition AUTHORIZE() returns uint32 = sig:authorize(address, address, bytes4, IAuthorizer.Param[]).selector;
definition UNAUTHORIZE() returns uint32 = sig:unauthorize(address, address, bytes4).selector;
definition CHANGE_PERMISSIONS() returns uint32 = sig:changePermissions(IAuthorizer.PermissionChange[]).selector;

<<<<<<< HEAD
// FUNCTIONS
=======

/************************************************************/
/*****                   FUNCTIONS                      *****/
/************************************************************/

>>>>>>> 96705822
function buildPermissionChange(
    address where,
    bool withGrant,
    address grantWho,
    bytes4 grantWhat,
    bool withRevoke,
    address revokeWho,
    bytes4 revokeWhat
)
    returns IAuthorizer.PermissionChange
{
    IAuthorizer.PermissionChange change;
    require change.where == where;

    if (withGrant) {
        require change.grants.length == 1;
        IAuthorizer.GrantPermission grant = change.grants[0];
        require grant.who == grantWho && grant.what == grantWhat && grant.params.length == 0;
    } else {
        require change.grants.length == 0;
    }

    if (withRevoke) {
        require change.revokes.length == 1;
        IAuthorizer.RevokePermission revoke = change.revokes[0];
        require revoke.who == revokeWho && revoke.what == revokeWhat;
    } else {
        require change.revokes.length == 0;
    }

    return change;
}

function getPermissionParamsLength(address who, address where, bytes4 what) returns uint256 {
    IAuthorizer.Param[] permissionParams = getPermissionParams(who, where, what);
    return permissionParams.length;
}

function requireNonGenericPermissions(address who, address where, bytes4 what) {
    require !hasPermission(ANYONE(), where, what);
    require !hasPermission(who, ANYWHERE(), what);
    require !hasPermission(ANYONE(), ANYWHERE(), what);
}

function cleanStorage(env e, address who, address where, bytes4 what) {
    require getPermissionParamsLength(who, where, what) == 1;
    unauthorize(e, who, where, what);
}

<<<<<<< HEAD
// GHOSTS AND HOOKS
// Params length
=======

/************************************************************/
/*****               GHOSTS AND HOOKS                   *****/
/************************************************************/

// PARAMS LENGTH

>>>>>>> 96705822
ghost mapping(address => mapping(address => mapping(bytes4 => uint256))) ghostParamsLength {
    init_state axiom forall address who . forall address where . forall bytes4 what . ghostParamsLength[who][where][what] == 0;
}

hook Sload uint256 length currentContract._permissionsLists[KEY address who][KEY address where].(offset 32)[KEY bytes4 what].(offset 32) STORAGE {
    require ghostParamsLength[who][where][what] == length;
}

hook Sstore currentContract._permissionsLists[KEY address who][KEY address where].(offset 32)[KEY bytes4 what].(offset 32) uint256 newLength STORAGE {
    ghostParamsLength[who][where][what] = newLength;
}

<<<<<<< HEAD
invariant checkLength(address who, address where, bytes4 what)
    ghostParamsLength[who][where][what] == getPermissionParamsLength(who, where, what);

// Authorized
=======
// This invariant was written only for development purposes
//
// invariant checkLength(address who, address where, bytes4 what)
//    ghostParamsLength[who][where][what] == getPermissionParamsLength(who, where, what);

// AUTHORIZED

>>>>>>> 96705822
ghost mapping(address => mapping(address => mapping(bytes4 => bool))) ghostAuthorized {
    init_state axiom forall address who . forall address where . forall bytes4 what . ghostAuthorized[who][where][what] == false;
}

hook Sload bool authorized currentContract._permissionsLists[KEY address who][KEY address where].permissions[KEY bytes4 what].authorized STORAGE {
    require ghostAuthorized[who][where][what] == authorized;
}

hook Sstore currentContract._permissionsLists[KEY address who][KEY address where].permissions[KEY bytes4 what].authorized bool newAuthorized STORAGE {
    ghostAuthorized[who][where][what] = newAuthorized;
}

<<<<<<< HEAD
invariant checkAuthorized(address who, address where, bytes4 what)
    ghostAuthorized[who][where][what] == hasPermission(who, where, what);

// Count
=======
// This invariant was written only for development purposes
//
// invariant checkAuthorized(address who, address where, bytes4 what)
//    ghostAuthorized[who][where][what] == hasPermission(who, where, what);

// COUNT

>>>>>>> 96705822
ghost mapping(address => mapping(address => uint256)) ghostCount {
    init_state axiom forall address who . forall address where . ghostCount[who][where] == 0;
}

hook Sload uint256 count currentContract._permissionsLists[KEY address who][KEY address where].count STORAGE {
    require ghostCount[who][where] == count;
}

hook Sstore currentContract._permissionsLists[KEY address who][KEY address where].count uint256 newCount STORAGE {
    ghostCount[who][where] = newCount;
}

<<<<<<< HEAD
invariant checkCount(address who, address where)
    ghostCount[who][where] == getPermissionsLength(who, where);

// INVARIANTS
invariant validPermissionsState(address who, address where)
    forall bytes4 what . (ghostCount[who][where] == 0 => !ghostAuthorized[who][where][what])
        && (ghostAuthorized[who][where][what] => ghostCount[who][where] > 0);

invariant validParamsLength(address who, address where, bytes4 what)
    !ghostAuthorized[who][where][what] => ghostParamsLength[who][where][what] == 0;

// RULES
=======
// This invariant was written only for development purposes
//
// invariant checkCount(address who, address where)
//     ghostCount[who][where] == getPermissionsLength(who, where);


/************************************************************/
/*****                  INVARIANTS                      *****/
/************************************************************/

// ⚠️ NOTE: These invariants are commented for now since the Prover is failing due to a time out.
// In the meantime, the Certora team is analyzing the issue to see how it can be optimized.
//
// invariant validPermissionsState(address who, address where)
//     forall bytes4 what . (ghostCount[who][where] == 0 => !ghostAuthorized[who][where][what])
//         && (ghostAuthorized[who][where][what] => ghostCount[who][where] > 0);
//
// invariant validParamsLength(address who, address where, bytes4 what)
//     !ghostAuthorized[who][where][what] => ghostParamsLength[who][where][what] == 0;


/************************************************************/
/*****                     RULES                        *****/
/************************************************************/

>>>>>>> 96705822
use rule sanity;

use rule reentrancyGuard filtered {
    f -> 
        !f.isView
        && f.selector != CHANGE_PERMISSIONS()
        && f.selector != INITIALIZE()
}

rule senderMustBeAuthorizedToAuthorizeOthers(env e, address who, address where, bytes4 what, IAuthorizer.Param[] params)
    good_description "Only authorized users can authorize other users"
{
    bytes4 authorizeSig = to_bytes4(AUTHORIZE());
    uint256[] how = helpers.authParams(who, where, what);
    bool senderCanAuthorize = isAuthorized(e.msg.sender, currentContract, authorizeSig, how);

    authorize(e, who, where, what, params);

    assert senderCanAuthorize;
}

rule senderMustBeAuthorizedToUnauthorizeOthers(env e, address who, address where, bytes4 what)
    good_description "Only authorized users can unauthorize other users"
{
    bytes4 unauthorizeSig = to_bytes4(UNAUTHORIZE());
    uint256[] how = helpers.authParams(who, where, what);
    bool senderCanUnauthorize = isAuthorized(e.msg.sender, currentContract, unauthorizeSig, how);

    unauthorize(e, who, where, what);

    assert senderCanUnauthorize;
}

rule otherFunctionsCannotAuthorize(env e, method f, calldataarg args, address who, address where, bytes4 what)
    filtered {
        f -> 
            !f.isView
            && f.selector != AUTHORIZE()
            && f.selector != CHANGE_PERMISSIONS()
            && f.selector != INITIALIZE()
    }
    good_description "Permissions can only be granted by authorize or changePermissions functions"
{
    uint256[] how = helpers.authParams(who, where, what);
    bool authorizedBefore = isAuthorized(who, where, what, how);

    f(e, args);

    bool authorizedAfter = isAuthorized(who, where, what, how);
    assert !authorizedBefore => !authorizedAfter;
}

rule unauthorizeAfterAuthorizeShouldNotChangeStorage
    (env e, address who, address where, bytes4 what, IAuthorizer.Param[] params)
    good_description "Doing authorize and then unauthorize shouldn't change the storage"
{
    require params.length == 0;
<<<<<<< HEAD
    require !hasPermission(who, where, what);
    require getPermissionParamsLength(who, where, what) == 0; // TODO: delete this line once the invarian works
=======
    // ⚠️ NOTE: Use the following two lines with `requireInvariant validParamsLength(who, where, what)` once it works properly
    require !hasPermission(who, where, what);
    require getPermissionParamsLength(who, where, what) == 0;
>>>>>>> 96705822

    storage initStorage = lastStorage;

    authorize(e, who, where, what, params);
    unauthorize(e, who, where, what);

    storage currentStorage = lastStorage;
    assert initStorage[currentContract] == currentStorage[currentContract];
}

rule authorizeWorksProperly(env e, address who, address where, bytes4 what, IAuthorizer.Param[] params, address where2, bytes4 what2)
    good_description "For someone without permissions, if we call authorize to do `what` on `where`, then that user is only allowed to do that"
{
    require params.length == 0 && where != where2 && what != what2;

    require !hasPermission(who, where, what);
    require !hasPermission(who, where2, what2);

    authorize(e, who, where, what, params);
    
    assert hasPermission(who, where, what);
    assert !hasPermission(who, where2, what2);
}

<<<<<<< HEAD
rule someoneCanPerfomTheOperation(env e, address who, address where, bytes4 what, uint256[] how, IAuthorizer.Param[] params)
=======
rule someoneCanPerformTheOperation(env e, address who, address where, bytes4 what, uint256[] how, IAuthorizer.Param[] params)
>>>>>>> 96705822
    good_description "If we call authorize then someone can perform the operation"
{
    require how.length == 3 && params.length <= 3;
    require !hasPermission(who, where, what);

    authorize(e, who, where, what, params);

    satisfy isAuthorized(who, where, what, how);
}

rule unauthorizeWorksProperly(env e, address who, address where, bytes4 what)
    good_description "If a user has permissions to do `what` on `where` and we call `unauthorize`, then the user must be unauthorized"
{
    require hasPermission(who, where, what);

    unauthorize(e, who, where, what);

    assert !hasPermission(who, where, what);
}

rule unauthorizedUserCannotDoAnything(address who, address where, bytes4 what, uint256[] how)
    good_description "If a user does not have permissions to do `what` on `where`, then isAuthorized must return false for any `how`"
{
    requireNonGenericPermissions(who, where, what);
    require !hasPermission(who, where, what);

    assert !isAuthorized(who, where, what, how);
}

<<<<<<< HEAD
rule grantingPermissionsIsLikeAuthorizing(env e, address who, address where, bytes4 what, IAuthorizer.Param[] params)
    good_description "Calling changePermissions with 1 grant should be equivalent to calling authorize"
{
    require params.length == 0;
    require !hasPermission(who, where, what);
    require getPermissionParamsLength(who, where, what) == 0; // TODO: delete this line once the invarian works

    storage initStorage = lastStorage;

    changePermissions(e, where, true, who, what, false, 0, to_bytes4(0));
    storage afterChangePermissions = lastStorage;

    authorize(e, who, where, what, params) at initStorage;
    storage afterAuthorize = lastStorage;

    assert afterChangePermissions[currentContract] == afterAuthorize[currentContract];
}
=======
// ⚠️ NOTE: We are commenting this rule out since we are receiving false negative results from the prover.
// The buildPermissionChange function requires the params list is empty but for some reason the prover is showing
// examples invalidating the rule that do have non-empty params. The Certora team is currently working on it.
//
// rule grantingPermissionsIsLikeAuthorizing(env e, address who, address where, bytes4 what, IAuthorizer.Param[] params)
//     good_description "Calling changePermissions with 1 grant should be equivalent to calling authorize"
// {
//     require params.length == 0;
//     // ⚠️ NOTE: Use the following two lines with `requireInvariant validParamsLength(who, where, what)` once it works properly
//     require !hasPermission(who, where, what);
//     require getPermissionParamsLength(who, where, what) == 0;
//
//     storage initStorage = lastStorage;
//
//     IAuthorizer.PermissionChange change = buildPermissionChange(where, true, who, what, false, 0, to_bytes4(0));
//     changePermissions(e, [change]);
//     storage afterChangePermissions = lastStorage;
//
//     authorize(e, who, where, what, params) at initStorage;
//     storage afterAuthorize = lastStorage;
//
//     assert afterChangePermissions[currentContract] == afterAuthorize[currentContract];
// }
>>>>>>> 96705822

rule revokingPermissionsIsLikeUnauthorizing(env e, address who, address where, bytes4 what)
    good_description "Calling changePermissions with 1 revoke should be equivalent to calling unauthorize"
{
    storage initStorage = lastStorage;

    IAuthorizer.PermissionChange change = buildPermissionChange(where, false, 0, to_bytes4(0), true, who, what);
    changePermissions(e, [change]);
    storage afterChangePermissions = lastStorage;

    unauthorize(e, who, where, what) at initStorage;
    storage afterUnauthorize = lastStorage;

    assert afterChangePermissions[currentContract] == afterUnauthorize[currentContract];
}

<<<<<<< HEAD
rule changePermissionsInBetweenShouldNotChangeStorage
    (env e, address who, address where, bytes4 what, IAuthorizer.Param[] params, address who2, bytes4 what2)
    good_description "Doing authorize, change permissions, and then unauthorize shouldn't change the storage"
{
    require params.length == 0 && who != who2 && what != what2;

    cleanStorage(e, who, where, what);
    cleanStorage(e, who2, where, what2);

    storage initStorage = lastStorage;

    authorize(e, who, where, what, params);

    IAuthorizer.PermissionChange change = buildPermissionChange(where, true, who2, what2, true, who, what);
    changePermissions(e, [change]);

    unauthorize(e, who2, where, what2);

    storage currentStorage = lastStorage;
    assert initStorage[currentContract] == currentStorage[currentContract];
}

rule changePermissionsOrderMatters(env e, address who, address where, bytes4 what)
    good_description "Calling changePermissions with a grant and its corresponding revoke should leave the user unauthorized"
{
    cleanStorage(e, who, where, what);

    storage initStorage = lastStorage;

    IAuthorizer.PermissionChange change = buildPermissionChange(where, true, who, what, true, who, what);
    changePermissions(e, [change]);

    storage currentStorage = lastStorage;

    assert !hasPermission(who, where, what);
    assert initStorage[currentContract] == currentStorage[currentContract];
}
=======
// ⚠️ NOTE: These two rules were commented out since they are timing-out when running them with loop-iter 3, but they
// do pass with loop-iter 2 actually. The Certora team is helping us trying to see how these can be optimized.
//
// rule changePermissionsInBetweenShouldNotChangeStorage
//     (env e, address who, address where, bytes4 what, IAuthorizer.Param[] params, address who2, bytes4 what2)
//     good_description "Doing authorize, change permissions, and then unauthorize shouldn't change the storage"
// {
//     require params.length == 0 && who != who2 && what != what2;
//
//     // ⚠️ NOTE: Ideally we would require that the permissions params length is zero but this is not being followed by
//     // the prover. Therefore, we had to manage to make sure this pre-requisite is fulfilled by creating this
//     // cleanStorage function that basically empties the storage related to a permission. The Certora team is currently
//     // working on this issue.
//     cleanStorage(e, who, where, what);
//     cleanStorage(e, who2, where, what2);
//
//     storage initStorage = lastStorage;
//
//     authorize(e, who, where, what, params);
//
//     IAuthorizer.PermissionChange change = buildPermissionChange(where, true, who2, what2, true, who, what);
//     changePermissions(e, [change]);
//
//     unauthorize(e, who2, where, what2);
//
//     storage currentStorage = lastStorage;
//     assert initStorage[currentContract] == currentStorage[currentContract];
// }
//
// rule changePermissionsOrderMatters(env e, address who, address where, bytes4 what)
//     good_description "Calling changePermissions with a grant and its corresponding revoke should leave the user unauthorized"
// {
//     // ⚠️ NOTE: Ideally we would require that the permissions params length is zero but this is not being followed by
//     // the prover. Therefore, we had to manage to make sure this pre-requisite is fulfilled by creating this
//     // cleanStorage function that basically empties the storage related to a permission. The Certora team is currently
//     // working on this issue.
//     cleanStorage(e, who, where, what);
//
//     storage initStorage = lastStorage;
//
//     IAuthorizer.PermissionChange change = buildPermissionChange(where, true, who, what, true, who, what);
//     changePermissions(e, [change]);
//
//     storage currentStorage = lastStorage;
//
//     assert !hasPermission(who, where, what);
//     assert initStorage[currentContract] == currentStorage[currentContract];
// }
>>>>>>> 96705822

rule hasPermissionIsEquivalentToIsAuthorizedWithEmptyParams(address who, address where, bytes4 what, uint256[] how)
    good_description "For a permission without params, hasPermission should be equivalent to isAuthorized"
{
    require getPermissionParamsLength(who, where, what) == 0;
    requireNonGenericPermissions(who, where, what);

    assert isAuthorized(who, where, what, how) == hasPermission(who, where, what);
}

rule anyoneIsAuthorized(env e, address who, address where, bytes4 what, IAuthorizer.Param[] params, address somewhere, bytes4 somewhat)
    good_description "Anyone is authorized to do `what` on `where`"
{
    require params.length == 0;
    require who != ANYONE() && where != ANYWHERE() && where != somewhere && what != somewhat;

    require !hasPermission(who, where, what);
    require !hasPermission(who, somewhere, what);
    require !hasPermission(who, where, somewhat);
    requireNonGenericPermissions(who, where, what);
    requireNonGenericPermissions(who, somewhere, what);
    requireNonGenericPermissions(who, where, somewhat);

    authorize(e, ANYONE(), where, what, params);

    uint256[] how = [];
    assert isAuthorized(who, where, what, how) && !hasPermission(who, where, what);
    assert !isAuthorized(who, somewhere, what, how);
    assert !isAuthorized(who, where, somewhat, how);
}

rule isAuthorizedAnywhere(env e, address who, address where, bytes4 what, IAuthorizer.Param[] params, address someone, bytes4 somewhat)
    good_description "A user is authorized to do `what` anywhere"
{
    require params.length == 0;
    require who != ANYONE() && who != someone && where != ANYWHERE() && what != somewhat;

    require !hasPermission(who, where, what);
    require !hasPermission(someone, where, what);
    require !hasPermission(who, where, somewhat);
    requireNonGenericPermissions(who, where, what);
    requireNonGenericPermissions(someone, where, what);
    requireNonGenericPermissions(who, where, somewhat);

    authorize(e, who, ANYWHERE(), what, params);

    uint256[] how = [];
    assert isAuthorized(who, where, what, how) && !hasPermission(who, where, what);
    assert !isAuthorized(someone, where, what, how);
    assert !isAuthorized(who, where, somewhat, how);
}<|MERGE_RESOLUTION|>--- conflicted
+++ resolved
@@ -2,24 +2,14 @@
 
 using Helpers as helpers;
 
-<<<<<<< HEAD
-// METHODS
-=======
 /************************************************************/
 /*****                    METHODS                       *****/
 /************************************************************/
 
->>>>>>> 96705822
 methods {
     // Helpers
     function helpers.authParams(address,address,bytes4) external returns (uint256[]) envfree;
 
-<<<<<<< HEAD
-    // AuthorizerHarness
-    function changePermissions(address,bool,address,bytes4,bool,address bytes4,IAuthorizer.Param[]) external;
-
-=======
->>>>>>> 96705822
     // Authorizer
     function ANYONE() external returns (address) envfree => ALWAYS(0xFFfFfFffFFfffFFfFFfFFFFFffFFFffffFfFFFfF);
     function ANYWHERE() external returns (address) envfree => ALWAYS(0xFFfFfFffFFfffFFfFFfFFFFFffFFFffffFfFFFfF);
@@ -30,29 +20,21 @@
     function getPermissionsLength(address,address) external returns (uint256) envfree;
 }
 
-<<<<<<< HEAD
-// DEFINITIONS
-=======
 
 /************************************************************/
 /*****                  DEFINITIONS                     *****/
 /************************************************************/
 
->>>>>>> 96705822
 definition INITIALIZE() returns uint32 = sig:initialize(address[]).selector;
 definition AUTHORIZE() returns uint32 = sig:authorize(address, address, bytes4, IAuthorizer.Param[]).selector;
 definition UNAUTHORIZE() returns uint32 = sig:unauthorize(address, address, bytes4).selector;
 definition CHANGE_PERMISSIONS() returns uint32 = sig:changePermissions(IAuthorizer.PermissionChange[]).selector;
 
-<<<<<<< HEAD
-// FUNCTIONS
-=======
 
 /************************************************************/
 /*****                   FUNCTIONS                      *****/
 /************************************************************/
 
->>>>>>> 96705822
 function buildPermissionChange(
     address where,
     bool withGrant,
@@ -102,10 +84,6 @@
     unauthorize(e, who, where, what);
 }
 
-<<<<<<< HEAD
-// GHOSTS AND HOOKS
-// Params length
-=======
 
 /************************************************************/
 /*****               GHOSTS AND HOOKS                   *****/
@@ -113,7 +91,6 @@
 
 // PARAMS LENGTH
 
->>>>>>> 96705822
 ghost mapping(address => mapping(address => mapping(bytes4 => uint256))) ghostParamsLength {
     init_state axiom forall address who . forall address where . forall bytes4 what . ghostParamsLength[who][where][what] == 0;
 }
@@ -126,12 +103,6 @@
     ghostParamsLength[who][where][what] = newLength;
 }
 
-<<<<<<< HEAD
-invariant checkLength(address who, address where, bytes4 what)
-    ghostParamsLength[who][where][what] == getPermissionParamsLength(who, where, what);
-
-// Authorized
-=======
 // This invariant was written only for development purposes
 //
 // invariant checkLength(address who, address where, bytes4 what)
@@ -139,7 +110,6 @@
 
 // AUTHORIZED
 
->>>>>>> 96705822
 ghost mapping(address => mapping(address => mapping(bytes4 => bool))) ghostAuthorized {
     init_state axiom forall address who . forall address where . forall bytes4 what . ghostAuthorized[who][where][what] == false;
 }
@@ -152,12 +122,6 @@
     ghostAuthorized[who][where][what] = newAuthorized;
 }
 
-<<<<<<< HEAD
-invariant checkAuthorized(address who, address where, bytes4 what)
-    ghostAuthorized[who][where][what] == hasPermission(who, where, what);
-
-// Count
-=======
 // This invariant was written only for development purposes
 //
 // invariant checkAuthorized(address who, address where, bytes4 what)
@@ -165,7 +129,6 @@
 
 // COUNT
 
->>>>>>> 96705822
 ghost mapping(address => mapping(address => uint256)) ghostCount {
     init_state axiom forall address who . forall address where . ghostCount[who][where] == 0;
 }
@@ -178,20 +141,6 @@
     ghostCount[who][where] = newCount;
 }
 
-<<<<<<< HEAD
-invariant checkCount(address who, address where)
-    ghostCount[who][where] == getPermissionsLength(who, where);
-
-// INVARIANTS
-invariant validPermissionsState(address who, address where)
-    forall bytes4 what . (ghostCount[who][where] == 0 => !ghostAuthorized[who][where][what])
-        && (ghostAuthorized[who][where][what] => ghostCount[who][where] > 0);
-
-invariant validParamsLength(address who, address where, bytes4 what)
-    !ghostAuthorized[who][where][what] => ghostParamsLength[who][where][what] == 0;
-
-// RULES
-=======
 // This invariant was written only for development purposes
 //
 // invariant checkCount(address who, address where)
@@ -217,7 +166,6 @@
 /*****                     RULES                        *****/
 /************************************************************/
 
->>>>>>> 96705822
 use rule sanity;
 
 use rule reentrancyGuard filtered {
@@ -275,14 +223,9 @@
     good_description "Doing authorize and then unauthorize shouldn't change the storage"
 {
     require params.length == 0;
-<<<<<<< HEAD
-    require !hasPermission(who, where, what);
-    require getPermissionParamsLength(who, where, what) == 0; // TODO: delete this line once the invarian works
-=======
     // ⚠️ NOTE: Use the following two lines with `requireInvariant validParamsLength(who, where, what)` once it works properly
     require !hasPermission(who, where, what);
     require getPermissionParamsLength(who, where, what) == 0;
->>>>>>> 96705822
 
     storage initStorage = lastStorage;
 
@@ -307,11 +250,7 @@
     assert !hasPermission(who, where2, what2);
 }
 
-<<<<<<< HEAD
-rule someoneCanPerfomTheOperation(env e, address who, address where, bytes4 what, uint256[] how, IAuthorizer.Param[] params)
-=======
 rule someoneCanPerformTheOperation(env e, address who, address where, bytes4 what, uint256[] how, IAuthorizer.Param[] params)
->>>>>>> 96705822
     good_description "If we call authorize then someone can perform the operation"
 {
     require how.length == 3 && params.length <= 3;
@@ -341,25 +280,6 @@
     assert !isAuthorized(who, where, what, how);
 }
 
-<<<<<<< HEAD
-rule grantingPermissionsIsLikeAuthorizing(env e, address who, address where, bytes4 what, IAuthorizer.Param[] params)
-    good_description "Calling changePermissions with 1 grant should be equivalent to calling authorize"
-{
-    require params.length == 0;
-    require !hasPermission(who, where, what);
-    require getPermissionParamsLength(who, where, what) == 0; // TODO: delete this line once the invarian works
-
-    storage initStorage = lastStorage;
-
-    changePermissions(e, where, true, who, what, false, 0, to_bytes4(0));
-    storage afterChangePermissions = lastStorage;
-
-    authorize(e, who, where, what, params) at initStorage;
-    storage afterAuthorize = lastStorage;
-
-    assert afterChangePermissions[currentContract] == afterAuthorize[currentContract];
-}
-=======
 // ⚠️ NOTE: We are commenting this rule out since we are receiving false negative results from the prover.
 // The buildPermissionChange function requires the params list is empty but for some reason the prover is showing
 // examples invalidating the rule that do have non-empty params. The Certora team is currently working on it.
@@ -383,7 +303,6 @@
 //
 //     assert afterChangePermissions[currentContract] == afterAuthorize[currentContract];
 // }
->>>>>>> 96705822
 
 rule revokingPermissionsIsLikeUnauthorizing(env e, address who, address where, bytes4 what)
     good_description "Calling changePermissions with 1 revoke should be equivalent to calling unauthorize"
@@ -400,45 +319,6 @@
     assert afterChangePermissions[currentContract] == afterUnauthorize[currentContract];
 }
 
-<<<<<<< HEAD
-rule changePermissionsInBetweenShouldNotChangeStorage
-    (env e, address who, address where, bytes4 what, IAuthorizer.Param[] params, address who2, bytes4 what2)
-    good_description "Doing authorize, change permissions, and then unauthorize shouldn't change the storage"
-{
-    require params.length == 0 && who != who2 && what != what2;
-
-    cleanStorage(e, who, where, what);
-    cleanStorage(e, who2, where, what2);
-
-    storage initStorage = lastStorage;
-
-    authorize(e, who, where, what, params);
-
-    IAuthorizer.PermissionChange change = buildPermissionChange(where, true, who2, what2, true, who, what);
-    changePermissions(e, [change]);
-
-    unauthorize(e, who2, where, what2);
-
-    storage currentStorage = lastStorage;
-    assert initStorage[currentContract] == currentStorage[currentContract];
-}
-
-rule changePermissionsOrderMatters(env e, address who, address where, bytes4 what)
-    good_description "Calling changePermissions with a grant and its corresponding revoke should leave the user unauthorized"
-{
-    cleanStorage(e, who, where, what);
-
-    storage initStorage = lastStorage;
-
-    IAuthorizer.PermissionChange change = buildPermissionChange(where, true, who, what, true, who, what);
-    changePermissions(e, [change]);
-
-    storage currentStorage = lastStorage;
-
-    assert !hasPermission(who, where, what);
-    assert initStorage[currentContract] == currentStorage[currentContract];
-}
-=======
 // ⚠️ NOTE: These two rules were commented out since they are timing-out when running them with loop-iter 3, but they
 // do pass with loop-iter 2 actually. The Certora team is helping us trying to see how these can be optimized.
 //
@@ -487,7 +367,6 @@
 //     assert !hasPermission(who, where, what);
 //     assert initStorage[currentContract] == currentStorage[currentContract];
 // }
->>>>>>> 96705822
 
 rule hasPermissionIsEquivalentToIsAuthorizedWithEmptyParams(address who, address where, bytes4 what, uint256[] how)
     good_description "For a permission without params, hasPermission should be equivalent to isAuthorized"
