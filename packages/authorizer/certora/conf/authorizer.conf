{
  "files": [
<<<<<<< HEAD
    "certora/harnesses/AuthorizerHarness.sol",
=======
    "contracts/Authorizer.sol",
>>>>>>> 96705822
    "certora/helpers/Helpers.sol"
  ],
  "verify": "AuthorizerHarness:certora/specs/Authorizer.spec",
  "loop_iter": "3",
  "rule_sanity": "basic",
  "send_only": true,
  "optimistic_hashing": true,
  "prover_args": [
    "-copyLoopUnroll 8",
    "-optimisticFallback true"
  ],
  "optimistic_loop": true,
  "packages": [
    "@mimic-fi=../../node_modules/@mimic-fi",
    "@openzeppelin=../../node_modules/@openzeppelin"
  ],
  "solc_allow_path": ".",
  "process": "emv",
  "msg": "AuthorizerHarness"
}<|MERGE_RESOLUTION|>--- conflicted
+++ resolved
@@ -1,13 +1,9 @@
 {
   "files": [
-<<<<<<< HEAD
-    "certora/harnesses/AuthorizerHarness.sol",
-=======
     "contracts/Authorizer.sol",
->>>>>>> 96705822
     "certora/helpers/Helpers.sol"
   ],
-  "verify": "AuthorizerHarness:certora/specs/Authorizer.spec",
+  "verify": "Authorizer:certora/specs/Authorizer.spec",
   "loop_iter": "3",
   "rule_sanity": "basic",
   "send_only": true,
@@ -23,5 +19,5 @@
   ],
   "solc_allow_path": ".",
   "process": "emv",
-  "msg": "AuthorizerHarness"
+  "msg": "Authorizer"
 }