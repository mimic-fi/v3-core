--- conflicted
+++ resolved
@@ -44,18 +44,10 @@
         r[1] = p2;
     }
 
-<<<<<<< HEAD
-    function authParams(address p1, uint256 p2, uint256 p3) internal pure returns (uint256[] memory r) {
-        r = new uint256[](3);
-        r[0] = uint256(uint160(p1));
-        r[1] = p2;
-        r[2] = p3;
-=======
     function authParams(address p1, address p2) internal pure returns (uint256[] memory r) {
         r = new uint256[](2);
         r[0] = uint256(uint160(p1));
         r[1] = uint256(uint160(p2));
->>>>>>> 450fcab1
     }
 
     function authParams(address p1, address p2, uint256 p3) internal pure returns (uint256[] memory r) {
@@ -72,17 +64,17 @@
         r[2] = uint256(uint160(p3));
     }
 
+    function authParams(address p1, uint256 p2, uint256 p3) internal pure returns (uint256[] memory r) {
+        r = new uint256[](3);
+        r[0] = uint256(uint160(p1));
+        r[1] = p2;
+        r[2] = p3;
+    }
+
     function authParams(address p1, address p2, bytes4 p3) internal pure returns (uint256[] memory r) {
         r = new uint256[](3);
         r[0] = uint256(uint160(p1));
         r[1] = uint256(uint160(p2));
         r[2] = uint256(uint32(p3));
     }
-
-    function authParams(address p1, uint256 p2, uint256 p3) internal pure returns (uint256[] memory r) {
-        r = new uint256[](3);
-        r[0] = uint256(uint160(p1));
-        r[1] = p2;
-        r[2] = p3;
-    }
 }