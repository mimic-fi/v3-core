--- conflicted
+++ resolved
@@ -69,14 +69,10 @@
      */
     function getTaskAmount(address token) public view virtual override(IBaseTask, BaseTask) returns (uint256) {
         Threshold memory threshold = TokenThresholdTask.getTokenThreshold(token);
-<<<<<<< HEAD
-        uint256 depositedThresholdToken = _getDepositedThresholdToken(threshold.token);
-        uint256 usedQuotaThresholdToken = relayer.getSmartVaultUsedQuota(smartVault).mulUp(
+        uint256 depositedThresholdToken = _getDepositedInThresholdToken(threshold.token);
+        uint256 usedQuotaThresholdToken = IRelayer(relayer).getSmartVaultUsedQuota(smartVault).mulUp(
             _getPrice(_wrappedNativeToken(), threshold.token)
         );
-=======
-        uint256 depositedThresholdToken = _getDepositedInThresholdToken(threshold.token);
->>>>>>> cd445e53
 
         if (depositedThresholdToken >= threshold.min) return 0;
 
@@ -89,18 +85,12 @@
      */
     function _beforeTokenThresholdTask(address token, uint256 amount) internal virtual override {
         Threshold memory threshold = TokenThresholdTask.getTokenThreshold(token);
-<<<<<<< HEAD
-        uint256 depositedThresholdToken = _getDepositedThresholdToken(threshold.token);
-        uint256 usedQuotaThresholdToken = relayer.getSmartVaultUsedQuota(smartVault).mulUp(
+        uint256 depositedThresholdToken = _getDepositedInThresholdToken(threshold.token);
+        uint256 usedQuotaThresholdToken = IRelayer(relayer).getSmartVaultUsedQuota(smartVault).mulUp(
             _getPrice(_wrappedNativeToken(), threshold.token)
         );
         require(depositedThresholdToken < threshold.min + usedQuotaThresholdToken, 'TASK_TOKEN_THRESHOLD_NOT_MET');
-        require(amount <= threshold.max + usedQuotaThresholdToken, 'TASK_TOKEN_THRESHOLD_MAX');
-=======
-        uint256 depositedThresholdToken = _getDepositedInThresholdToken(threshold.token);
-        require(depositedThresholdToken < threshold.min, 'TASK_TOKEN_THRESHOLD_NOT_MET');
-        require(amount + depositedThresholdToken <= threshold.max, 'TASK_AMOUNT_ABOVE_THRESHOLD');
->>>>>>> cd445e53
+        require(amount + depositedThresholdToken <= threshold.max + usedQuotaThresholdToken, 'TASK_AMOUNT_ABOVE_THRESHOLD');
     }
 
     /**
