// SPDX-License-Identifier: MIT

pragma solidity ^0.8.0;

import '@mimic-fi/v3-helpers/contracts/math/FixedPoint.sol';

contract RelayerMock {
    using FixedPoint for uint256;

    event Deposited(address smartVault, uint256 amount);

<<<<<<< HEAD
    event SmartVaultMaxQuotaSet(address smartVault, uint256 maxQuota);

    uint256 public balance;

    uint256 public smartVaultMaxQuota;

    uint256 public smartVaultUsedQuota;
=======
    event RelayerSet(address relayer);

    uint256 public balance;

    address public relayer;
>>>>>>> cd445e53

    constructor(uint256 _balance) {
        balance = _balance;
    }

    function getSmartVaultBalance(address) external view returns (uint256) {
        return balance;
    }

    function deposit(address smartVault, uint256 amount) external payable {
        balance += amount;
        emit Deposited(smartVault, amount);
    }

    function setBalance(uint256 _balance) external {
        balance = _balance;
    }

<<<<<<< HEAD
    function setSmartVaultMaxQuota(address smartVault, uint256 maxQuota) external {
        smartVaultMaxQuota = maxQuota;
        emit SmartVaultMaxQuotaSet(smartVault, maxQuota);
    }

    function getSmartVaultUsedQuota(address) external view returns (uint256) {
        return smartVaultUsedQuota;
=======
    function setRelayer(address _relayer) external {
        relayer = _relayer;
        emit RelayerSet(_relayer);
>>>>>>> cd445e53
    }
}<|MERGE_RESOLUTION|>--- conflicted
+++ resolved
@@ -9,21 +9,17 @@
 
     event Deposited(address smartVault, uint256 amount);
 
-<<<<<<< HEAD
+    event RelayerSet(address relayer);
+
     event SmartVaultMaxQuotaSet(address smartVault, uint256 maxQuota);
 
     uint256 public balance;
 
+    address public relayer;
+
     uint256 public smartVaultMaxQuota;
 
     uint256 public smartVaultUsedQuota;
-=======
-    event RelayerSet(address relayer);
-
-    uint256 public balance;
-
-    address public relayer;
->>>>>>> cd445e53
 
     constructor(uint256 _balance) {
         balance = _balance;
@@ -42,7 +38,11 @@
         balance = _balance;
     }
 
-<<<<<<< HEAD
+    function setRelayer(address _relayer) external {
+        relayer = _relayer;
+        emit RelayerSet(_relayer);
+    }
+
     function setSmartVaultMaxQuota(address smartVault, uint256 maxQuota) external {
         smartVaultMaxQuota = maxQuota;
         emit SmartVaultMaxQuotaSet(smartVault, maxQuota);
@@ -50,10 +50,5 @@
 
     function getSmartVaultUsedQuota(address) external view returns (uint256) {
         return smartVaultUsedQuota;
-=======
-    function setRelayer(address _relayer) external {
-        relayer = _relayer;
-        emit RelayerSet(_relayer);
->>>>>>> cd445e53
     }
 }