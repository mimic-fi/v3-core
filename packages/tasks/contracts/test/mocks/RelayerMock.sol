// SPDX-License-Identifier: MIT

pragma solidity ^0.8.0;

import '@mimic-fi/v3-helpers/contracts/math/FixedPoint.sol';

contract RelayerMock {
    using FixedPoint for uint256;

    event Deposited(address smartVault, uint256 amount);

<<<<<<< HEAD
    event RelayerSet(address relayer);

    event SmartVaultMaxQuotaSet(address smartVault, uint256 maxQuota);

    uint256 public balance;

    address public relayer;

    uint256 public smartVaultMaxQuota;

    uint256 public smartVaultUsedQuota;

    constructor(uint256 _balance) {
        balance = _balance;
    }

    function getSmartVaultBalance(address) external view returns (uint256) {
        return balance;
    }
=======
    mapping (address => uint256) public getSmartVaultBalance;
>>>>>>> 9705886e

    function deposit(address smartVault, uint256 amount) external payable {
        getSmartVaultBalance[smartVault] += amount;
        emit Deposited(smartVault, amount);
    }

    function withdraw(address smartVault, uint256 amount) external {
        getSmartVaultBalance[smartVault] -= amount;
    }

    function setSmartVaultMaxQuota(address smartVault, uint256 maxQuota) external {
        smartVaultMaxQuota = maxQuota;
        emit SmartVaultMaxQuotaSet(smartVault, maxQuota);
    }

    function getSmartVaultUsedQuota(address) external view returns (uint256) {
        return smartVaultUsedQuota;
    }
}<|MERGE_RESOLUTION|>--- conflicted
+++ resolved
@@ -9,29 +9,13 @@
 
     event Deposited(address smartVault, uint256 amount);
 
-<<<<<<< HEAD
-    event RelayerSet(address relayer);
-
     event SmartVaultMaxQuotaSet(address smartVault, uint256 maxQuota);
 
-    uint256 public balance;
+    mapping (address => uint256) public getSmartVaultBalance;
 
-    address public relayer;
+    mapping (address => uint256) public getSmartVaultMaxQuota;
 
-    uint256 public smartVaultMaxQuota;
-
-    uint256 public smartVaultUsedQuota;
-
-    constructor(uint256 _balance) {
-        balance = _balance;
-    }
-
-    function getSmartVaultBalance(address) external view returns (uint256) {
-        return balance;
-    }
-=======
-    mapping (address => uint256) public getSmartVaultBalance;
->>>>>>> 9705886e
+    mapping (address => uint256) public getSmartVaultUsedQuota;
 
     function deposit(address smartVault, uint256 amount) external payable {
         getSmartVaultBalance[smartVault] += amount;
@@ -43,11 +27,11 @@
     }
 
     function setSmartVaultMaxQuota(address smartVault, uint256 maxQuota) external {
-        smartVaultMaxQuota = maxQuota;
+        getSmartVaultMaxQuota[smartVault] = maxQuota;
         emit SmartVaultMaxQuotaSet(smartVault, maxQuota);
     }
 
-    function getSmartVaultUsedQuota(address) external view returns (uint256) {
-        return smartVaultUsedQuota;
+    function setSmartVaultUsedQuota(address smartVault, uint256 quota) external {
+        getSmartVaultUsedQuota[smartVault] = quota;
     }
 }