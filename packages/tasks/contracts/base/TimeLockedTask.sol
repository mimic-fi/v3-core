// SPDX-License-Identifier: GPL-3.0-or-later
// This program is free software: you can redistribute it and/or modify
// it under the terms of the GNU General Public License as published by
// the Free Software Foundation, either version 3 of the License, or
// (at your option) any later version.

// This program is distributed in the hope that it will be useful,
// but WITHOUT ANY WARRANTY; without even the implied warranty of
// MERCHANTABILITY or FITNESS FOR A PARTICULAR PURPOSE.  See the
// GNU General Public License for more details.

// You should have received a copy of the GNU General Public License
// along with this program.  If not, see <http://www.gnu.org/licenses/>.

pragma solidity ^0.8.3;

import '@mimic-fi/v3-authorizer/contracts/Authorized.sol';
import '../interfaces/base/ITimeLockedTask.sol';

/**
 * @dev Time lock config for tasks. It allows limiting the frequency of a task.
 */
abstract contract TimeLockedTask is ITimeLockedTask, Authorized {
<<<<<<< HEAD
    // Period in seconds that must pass after an task has been executed
=======
    // Period in seconds that must pass after a task has been executed
>>>>>>> eb0395db
    uint256 public override timeLockDelay;

    // Future timestamp in which the task can be executed
    uint256 public override timeLockExpiration;

    // Period in seconds during when a time-locked task can be executed right after it becomes executable
    uint256 public override timeLockExecutionPeriod;

    /**
     * @dev Time lock config params. Only used in the initializer.
     * @param delay Period in seconds that must pass after a task has been executed
     * @param nextExecutionTimestamp Next time when the task can be executed
     * @param executionPeriod Period in seconds during when a time-locked task can be executed
     */
    struct TimeLockConfig {
        uint256 delay;
        uint256 nextExecutionTimestamp;
        uint256 executionPeriod;
    }

    /**
     * @dev Initializes the time locked task. It does not call upper contracts initializers.
     * @param config Time locked task config
     */
    function __TimeLockedTask_init(TimeLockConfig memory config) internal onlyInitializing {
        __TimeLockedTask_init_unchained(config);
    }

    /**
<<<<<<< HEAD
     * @dev Initializes the time locked task. It does not call upper contracts initializers.
     * @param config Time locked task config
     */
    function __TimeLockedTask_init(TimeLockConfig memory config) internal onlyInitializing {
        __TimeLockedTask_init_unchained(config);
    }

    /**
     * @dev Initializes the time locked task. It does call upper contracts initializers.
     * @param config Time locked task config
     */
=======
     * @dev Initializes the time locked task. It does call upper contracts initializers.
     * @param config Time locked task config
     */
>>>>>>> eb0395db
    function __TimeLockedTask_init_unchained(TimeLockConfig memory config) internal onlyInitializing {
        _setTimeLockDelay(config.delay);
        _setTimeLockExpiration(config.nextExecutionTimestamp);
        _setTimeLockExecutionPeriod(config.executionPeriod);
    }

    /**
     * @dev Sets the time-lock delay
     * @param delay New delay to be set
     */
    function setTimeLockDelay(uint256 delay) external override authP(authParams(delay)) {
        _setTimeLockDelay(delay);
    }

    /**
     * @dev Sets the time-lock expiration timestamp
     * @param expiration New expiration timestamp to be set
     */
    function setTimeLockExpiration(uint256 expiration) external override authP(authParams(expiration)) {
        _setTimeLockExpiration(expiration);
    }

    /**
<<<<<<< HEAD
     * @dev Before time locked task hook
     */
=======
     * @dev Sets the time-lock execution period
     * @param period New execution period to be set
     */
    function setTimeLockExecutionPeriod(uint256 period) external override authP(authParams(period)) {
        _setTimeLockExecutionPeriod(period);
    }

    /**
     * @dev Tells the number of delay periods passed between the last expiration timestamp and the current timestamp
     */
    function _getDelayPeriods() internal view returns (uint256) {
        uint256 diff = block.timestamp - timeLockExpiration;
        return diff / timeLockDelay;
    }

    /**
     * @dev Before time locked task hook
     */
>>>>>>> eb0395db
    function _beforeTimeLockedTask(address, uint256) internal virtual {
        require(block.timestamp >= timeLockExpiration, 'TASK_TIME_LOCK_NOT_EXPIRED');

        if (timeLockExecutionPeriod > 0) {
            uint256 diff = block.timestamp - timeLockExpiration;
            uint256 periods = diff / timeLockDelay;
            uint256 offset = diff - (periods * timeLockDelay);
            require(offset <= timeLockExecutionPeriod, 'TASK_TIME_LOCK_WAIT_NEXT_PERIOD');
        }
    }

    /**
     * @dev After time locked task hook
     */
    function _afterTimeLockedTask(address, uint256) internal virtual {
        if (timeLockDelay > 0) {
            uint256 nextExpirationTimestamp;
            if (timeLockExpiration == 0) {
                nextExpirationTimestamp = block.timestamp + timeLockDelay;
            } else {
                uint256 diff = block.timestamp - timeLockExpiration;
                uint256 nextPeriod = (diff / timeLockDelay) + 1;
                nextExpirationTimestamp = timeLockExpiration + (nextPeriod * timeLockDelay);
            }
            _setTimeLockExpiration(nextExpirationTimestamp);
        }
    }

    /**
     * @dev Sets the time-lock delay
     * @param delay New delay to be set
     */
    function _setTimeLockDelay(uint256 delay) internal {
        require(delay >= timeLockExecutionPeriod, 'TASK_DELAY_GT_EXECUTION_PERIOD');
        timeLockDelay = delay;
        emit TimeLockDelaySet(delay);
    }

    /**
     * @dev Sets the time-lock expiration timestamp
     * @param expiration New expiration timestamp to be set
     */
    function _setTimeLockExpiration(uint256 expiration) internal {
        timeLockExpiration = expiration;
        emit TimeLockExpirationSet(expiration);
    }

    /**
     * @dev Sets the time-lock execution period
     * @param period New execution period to be set
     */
    function _setTimeLockExecutionPeriod(uint256 period) internal {
        require(period <= timeLockDelay, 'TASK_EXECUTION_PERIOD_GT_DELAY');
        timeLockExecutionPeriod = period;
        emit TimeLockExecutionPeriodSet(period);
    }
}<|MERGE_RESOLUTION|>--- conflicted
+++ resolved
@@ -21,11 +21,7 @@
  * @dev Time lock config for tasks. It allows limiting the frequency of a task.
  */
 abstract contract TimeLockedTask is ITimeLockedTask, Authorized {
-<<<<<<< HEAD
-    // Period in seconds that must pass after an task has been executed
-=======
     // Period in seconds that must pass after a task has been executed
->>>>>>> eb0395db
     uint256 public override timeLockDelay;
 
     // Future timestamp in which the task can be executed
@@ -55,23 +51,9 @@
     }
 
     /**
-<<<<<<< HEAD
-     * @dev Initializes the time locked task. It does not call upper contracts initializers.
-     * @param config Time locked task config
-     */
-    function __TimeLockedTask_init(TimeLockConfig memory config) internal onlyInitializing {
-        __TimeLockedTask_init_unchained(config);
-    }
-
-    /**
      * @dev Initializes the time locked task. It does call upper contracts initializers.
      * @param config Time locked task config
      */
-=======
-     * @dev Initializes the time locked task. It does call upper contracts initializers.
-     * @param config Time locked task config
-     */
->>>>>>> eb0395db
     function __TimeLockedTask_init_unchained(TimeLockConfig memory config) internal onlyInitializing {
         _setTimeLockDelay(config.delay);
         _setTimeLockExpiration(config.nextExecutionTimestamp);
@@ -95,10 +77,6 @@
     }
 
     /**
-<<<<<<< HEAD
-     * @dev Before time locked task hook
-     */
-=======
      * @dev Sets the time-lock execution period
      * @param period New execution period to be set
      */
@@ -117,7 +95,6 @@
     /**
      * @dev Before time locked task hook
      */
->>>>>>> eb0395db
     function _beforeTimeLockedTask(address, uint256) internal virtual {
         require(block.timestamp >= timeLockExpiration, 'TASK_TIME_LOCK_NOT_EXPIRED');
 
