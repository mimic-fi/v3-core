--- conflicted
+++ resolved
@@ -8,11 +8,7 @@
 BSC_URL="$7"
 FANTOM_URL="$8"
 ZKEVM_URL="$9"
-<<<<<<< HEAD
-BASE_URL="$10"
-=======
 BASE_URL="${10}"
->>>>>>> 018af866
 
 set -o errexit
 
