name: Connectors CI

env:
  CI: true

on:
  push:
    branches: "*"
    paths:
      - packages/connectors/**
  pull_request:
    branches: "*"
    paths:
      - packages/connectors/**

jobs:
  lint:
    runs-on: ubuntu-latest
    steps:
      - name: Checkout
        uses: actions/checkout@v3
      - name: Set up environment
        uses: ./.github/actions/setup
      - name: Lint
        run: yarn workspace @mimic-fi/v3-connectors lint

  test:
    runs-on: ubuntu-latest
    steps:
      - name: Checkout
        uses: actions/checkout@v3
      - name: Set up environment
        uses: ./.github/actions/setup
      - name: Build
        run: yarn build
      - name: Test
        run: yarn workspace @mimic-fi/v3-connectors test

  integration:
    runs-on: ubuntu-latest
    steps:
      - name: Checkout
        uses: actions/checkout@v3
      - name: Set up environment
        uses: ./.github/actions/setup
      - name: Set up hardhat config
        run: .github/scripts/setup-hardhat-config.sh ${{secrets.MAINNET_RPC}} ${{secrets.POLYGON_RPC}} ${{secrets.OPTIMISM_RPC}} ${{secrets.ARBITRUM_RPC}} ${{secrets.GNOSIS_RPC}} ${{secrets.AVALANCHE_RPC}} ${{secrets.BSC_RPC}} ${{secrets.FANTOM_RPC}}
      - name: Build
        run: yarn build
      - name: Test mainnet
        run: yarn workspace @mimic-fi/v3-connectors test:mainnet
      - name: Test polygon
        run: yarn workspace @mimic-fi/v3-connectors test:polygon
      - name: Test optimism
        run: yarn workspace @mimic-fi/v3-connectors test:optimism
      - name: Test arbitrum
        run: yarn workspace @mimic-fi/v3-connectors test:arbitrum
<<<<<<< HEAD
      - name: Test avalanche
        run: yarn workspace @mimic-fi/v3-connectors test:avalanche
=======
      - name: Test gnosis
        run: yarn workspace @mimic-fi/v3-connectors test:gnosis
>>>>>>> edcbf485
<|MERGE_RESOLUTION|>--- conflicted
+++ resolved
@@ -55,10 +55,7 @@
         run: yarn workspace @mimic-fi/v3-connectors test:optimism
       - name: Test arbitrum
         run: yarn workspace @mimic-fi/v3-connectors test:arbitrum
-<<<<<<< HEAD
-      - name: Test avalanche
-        run: yarn workspace @mimic-fi/v3-connectors test:avalanche
-=======
       - name: Test gnosis
         run: yarn workspace @mimic-fi/v3-connectors test:gnosis
->>>>>>> edcbf485
+      - name: Test avalanche
+        run: yarn workspace @mimic-fi/v3-connectors test:avalanche